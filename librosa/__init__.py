#!/usr/bin/env python
# -*- coding: utf-8 -*-
"""Top-level module for minispec"""

import warnings
import re
from .version import version as __version__
from .version import show_versions

<<<<<<< HEAD
# And all the minispec sub-modules
=======
# And all the librosa sub-modules
from ._cache import cache
>>>>>>> acd4e6fb
from . import core
from . import feature
from . import filters
from . import util

# Exporting exception classes at the top level
from .util.exceptions import *  # pylint: disable=wildcard-import

# Exporting all core functions is okay here: suppress the import warning
from .core import *  # pylint: disable=wildcard-import

warnings.filterwarnings('always',
                        category=DeprecationWarning,
                        module='^{0}'.format(re.escape(__name__)))<|MERGE_RESOLUTION|>--- conflicted
+++ resolved
@@ -7,12 +7,8 @@
 from .version import version as __version__
 from .version import show_versions
 
-<<<<<<< HEAD
 # And all the minispec sub-modules
-=======
-# And all the librosa sub-modules
 from ._cache import cache
->>>>>>> acd4e6fb
 from . import core
 from . import feature
 from . import filters
