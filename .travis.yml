sudo: false

dist: xenial

cache:
  directories:
  - $HOME/env

language: python

notifications:
  email: false

python:
    - 2.7
    - 3.5
    - 3.6
    - 3.7

before_install:
    - bash .travis_dependencies.sh
    - export PATH="$HOME/env/miniconda$TRAVIS_PYTHON_VERSION/bin:$PATH";
    - hash -r
    - source activate test-environment
    - conda list

install:
    # install your own package into the environment
    # pip install -e rather than setup.py, so that coverage can find the source
    - pip install --pre -e .[tests]

script:
    - python --version
<<<<<<< HEAD
    # - nosetests --with-coverage --cover-erase --cover-package=minispec -v -w tests/
    # - nosetests --with-coverage --cover-erase --cover-package=minispec -w tests/
=======
>>>>>>> acd4e6fb
    - pytest 

after_success:
    - coveralls
    - pip uninstall -y minispec

after_failure:
    - pip uninstall -y minispec<|MERGE_RESOLUTION|>--- conflicted
+++ resolved
@@ -31,11 +31,6 @@
 
 script:
     - python --version
-<<<<<<< HEAD
-    # - nosetests --with-coverage --cover-erase --cover-package=minispec -v -w tests/
-    # - nosetests --with-coverage --cover-erase --cover-package=minispec -w tests/
-=======
->>>>>>> acd4e6fb
     - pytest 
 
 after_success:
